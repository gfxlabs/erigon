package commands

import (
	"context"
	"fmt"
<<<<<<< HEAD
	"github.com/ledgerwatch/erigon/cmd/devnettest/erigon"
=======
>>>>>>> 6eb10ba9
	"github.com/ledgerwatch/erigon/cmd/devnettest/requests"
	"github.com/ledgerwatch/erigon/cmd/devnettest/services"
	"github.com/spf13/cobra"
	"time"
)

const (
	recvAddr         = "0x71562b71999873DB5b286dF957af199Ec94617F7"
	sendValue uint64 = 10000
)

func init() {
	rootCmd.AddCommand(sendTxCmd)
}

var sendTxCmd = &cobra.Command{
	Use:   "send-tx",
	Short: "Sends a transaction",
	Run: func(cmd *cobra.Command, args []string) {
		if clearDev {
			defer services.ClearDevDB()
		}

		callSendRegularTxAndSearchBlock(sendValue, recvAddr, devAddress, true)
	},
}

func callSendRegularTxAndSearchBlock(value uint64, fromAddr, toAddr string, search bool) {
	fmt.Printf("Sending %d ETH from %q to %q...\n", value, fromAddr, toAddr)

	nonce, err := services.GetNonce(reqId)
	if err != nil {
		fmt.Printf("failed to get latest nonce: %v\n", err)
		return
	}

	// subscriptionContract is the handler to the contract for further operations
	signedTx, _, _, _, err := services.CreateTransaction("regular", toAddr, value, nonce)
	if err != nil {
		fmt.Printf("failed to create transaction: %v\n", err)
		return
	}

	hash, err := requests.SendTx(reqId, signedTx)
	if err != nil {
		fmt.Printf("failed to send transaction: %v\n", err)
		return
	}

	fmt.Printf("SUCCESS => Tx submitted, adding tx with hash %q to txpool\n", hash)

	if search {
		if _, err := services.SearchBlockForTx(*hash); err != nil {
			fmt.Printf("error searching block for tx: %v\n", err)
			return
		}
	}

	err = services.ApplyTransaction(context.Background(), *signedTx)
	if err != nil {
		fmt.Printf("failed to apply transaction: %v\n", err)
		return
	}
}

func callContractTx() {
	nonce, err := services.GetNonce(reqId)
	if err != nil {
		fmt.Printf("failed to get latest nonce: %v\n", err)
		return
	}

	// subscriptionContract is the handler to the contract for further operations
	signedTx, address, subscriptionContract, transactOpts, err := services.CreateTransaction("contract", "", 0, nonce)
	if err != nil {
		fmt.Printf("failed to create transaction: %v\n", err)
		return
	}

	fmt.Println("Creating contract tx...")
	hash, err := requests.SendTx(reqId, signedTx)
	if err != nil {
		fmt.Printf("failed to send transaction: %v\n", err)
		return
	}
	fmt.Printf("SUCCESS => Tx submitted, adding tx with hash %q to txpool\n", hash)

<<<<<<< HEAD
	time.Sleep(erigon.DevPeriod * time.Second)

=======
>>>>>>> 6eb10ba9
	if err := services.EmitEventAndGetLogs(reqId, subscriptionContract, transactOpts, address); err != nil {
		fmt.Printf("failed to emit events: %v\n", err)
		return
	}
}<|MERGE_RESOLUTION|>--- conflicted
+++ resolved
@@ -3,14 +3,12 @@
 import (
 	"context"
 	"fmt"
-<<<<<<< HEAD
+	"time"
+	
 	"github.com/ledgerwatch/erigon/cmd/devnettest/erigon"
-=======
->>>>>>> 6eb10ba9
 	"github.com/ledgerwatch/erigon/cmd/devnettest/requests"
 	"github.com/ledgerwatch/erigon/cmd/devnettest/services"
 	"github.com/spf13/cobra"
-	"time"
 )
 
 const (
@@ -94,11 +92,8 @@
 	}
 	fmt.Printf("SUCCESS => Tx submitted, adding tx with hash %q to txpool\n", hash)
 
-<<<<<<< HEAD
 	time.Sleep(erigon.DevPeriod * time.Second)
 
-=======
->>>>>>> 6eb10ba9
 	if err := services.EmitEventAndGetLogs(reqId, subscriptionContract, transactOpts, address); err != nil {
 		fmt.Printf("failed to emit events: %v\n", err)
 		return
