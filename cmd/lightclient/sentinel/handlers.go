--- conflicted
+++ resolved
@@ -17,13 +17,7 @@
 	"encoding/hex"
 	"reflect"
 	"strings"
-<<<<<<< HEAD
-	"time"
 
-	"github.com/ledgerwatch/erigon/cmd/lightclient/clparams"
-=======
-
->>>>>>> 9f6fd488
 	"github.com/ledgerwatch/erigon/cmd/lightclient/sentinel/proto"
 	"github.com/ledgerwatch/erigon/cmd/lightclient/sentinel/proto/p2p"
 	"github.com/ledgerwatch/erigon/cmd/lightclient/sentinel/proto/ssz_snappy"
@@ -46,59 +40,11 @@
 	}
 }
 
-<<<<<<< HEAD
-func setDeadLines(stream network.Stream) {
-	if err := stream.SetReadDeadline(time.Now().Add(clparams.TtfbTimeout)); err != nil {
-		log.Error("failed to set stream read dead line", "err", err)
-	}
-	if err := stream.SetWriteDeadline(time.Now().Add(clparams.RespTimeout)); err != nil {
-		log.Error("failed to set stream write dead line", "err", err)
-=======
 // curryStreamHandler converts a func(ctx *proto.StreamContext, dat proto.Packet) error to func(network.Stream)
 // this allows us to write encoding non specific type safe handler without performance overhead
 func curryStreamHandler[T proto.Packet](newcodec func(network.Stream) proto.StreamCodec, fn func(ctx *proto.StreamContext, v T) error) func(network.Stream) {
 	return func(s network.Stream) {
 		sd := newcodec(s)
-		var t T
-		val := t.Clone().(T)
-		ctx, err := sd.Decode(val)
-		if err != nil {
-			// the stream reset error is ignored, because
-			if !strings.Contains(err.Error(), "stream reset") {
-				log.Warn("fail to decode packet", "err", err, "path", ctx.Protocol, "pkt", reflect.TypeOf(val))
-			}
-			return
-		}
-		err = fn(ctx, val)
-		if err != nil {
-			log.Warn("failed handling packet", "err", err, "path", ctx.Protocol, "pkt", reflect.TypeOf(val))
-			return
-		}
-		log.Info("[ReqResp] Req->Host", "from", ctx.Stream.ID(), "endpount", ctx.Protocol, "msg", val)
-	}
-}
-
-// type safe handlers which all have access to the original stream & decompressed data
-// ping handler
-func pingHandler(ctx *proto.StreamContext, dat *p2p.Ping) error {
-	// since packets are just structs, they can be resent with no issue
-	_, err := ctx.Codec.WritePacket(dat)
-	if err != nil {
-		return err
->>>>>>> 9f6fd488
-	}
-	return nil
-}
-
-<<<<<<< HEAD
-// curryStreamHandler converts a func(ctx *proto.StreamContext, dat proto.Packet) error to func(network.Stream)
-// this allows us to write encoding non specific type safe handler without performance overhead
-func curryStreamHandler[T proto.Packet](newcodec func(network.Stream) proto.StreamCodec, fn func(ctx *proto.StreamContext, v T) error) func(network.Stream) {
-	return func(s network.Stream) {
-		setDeadLines(s)
-		sd := newcodec(s)
-		// so go-critic doesn't understand *new(T) and tries to have you "correct" it to (T)(nil), which does not work
-		// this works though, but it's two lines, so that's sad. this comment will make it four until it's fixed, i guess.
 		var t T
 		val := t.Clone().(T)
 		ctx, err := sd.Decode(val)
@@ -149,28 +95,6 @@
 	return hex.EncodeToString(b)
 }
 
-=======
-// TODO: respond with proper metadata
-func metadataHandler(ctx *proto.StreamContext, dat *proto.EmptyPacket) error {
-	return nil
-}
-
-func statusHandler(ctx *proto.StreamContext, dat *p2p.Status) error {
-	log.Info("[ReqResp] Status",
-		"epoch", dat.FinalizedEpoch,
-		"final root", hexb(dat.FinalizedRoot),
-		"head root", hexb(dat.HeadRoot),
-		"head slot", dat.HeadSlot,
-		"fork digest", hexb(dat.ForkDigest),
-	)
-	return nil
-}
-
-func hexb(b []byte) string {
-	return hex.EncodeToString(b)
-}
-
->>>>>>> 9f6fd488
 func (s *Sentinel) goodbyeHandler(ctx *proto.StreamContext, dat *p2p.Goodbye) error {
 	//log.Info("[Lightclient] Received", "goodbye", dat.Reason)
 	_, err := ctx.Codec.WritePacket(dat)
