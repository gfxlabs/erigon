package sentinel

import (
	"context"
	"fmt"
	"strconv"
	"strings"
	"sync"
	"time"

	"github.com/ledgerwatch/erigon/cmd/lightclient/sentinel/proto"
	"github.com/ledgerwatch/erigon/cmd/lightclient/sentinel/proto/p2p"
	"github.com/ledgerwatch/erigon/cmd/lightclient/sentinel/proto/ssz_snappy"
	"github.com/ledgerwatch/log/v3"
	pubsub "github.com/libp2p/go-libp2p-pubsub"
)

const (
	// overlay parameters
	gossipSubD   = 8  // topic stable mesh target count
	gossipSubDlo = 6  // topic stable mesh low watermark
	gossipSubDhi = 12 // topic stable mesh high watermark

	// gossip parameters
	gossipSubMcacheLen    = 6   // number of windows to retain full messages in cache for `IWANT` responses
	gossipSubMcacheGossip = 3   // number of windows to gossip about
	gossipSubSeenTTL      = 550 // number of heartbeat intervals to retain message IDs

	// fanout ttl
	gossipSubFanoutTTL = 60000000000 // TTL for fanout maps for topics we are not subscribed to but have published to, in nano seconds

	// heartbeat interval
	gossipSubHeartbeatInterval = 700 * time.Millisecond // frequency of heartbeat, milliseconds

	// misc
	rSubD = 8 // random gossip target
)

// Specifies the prefix for any pubsub topic.
const gossipTopicPrefix = "/eth2/"
const blockSubnetTopicFormat = "/eth2/%x/beacon_block"

type TopicName string

const (
	BeaconBlockTopic                 TopicName = "beacon_block"
	LightClientFinalityUpdateTopic   TopicName = "light_client_finality_update"
	LightClientOptimisticUpdateTopic TopicName = "light_client_optimistic_update"
)

type GossipTopic struct {
	Name     TopicName
	Codec    func(*pubsub.Subscription, *pubsub.Topic) proto.GossipCodec
	Typ      proto.Packet
	CodecStr string
}

var BeaconBlockSsz = GossipTopic{
	Name:     BeaconBlockTopic,
	Typ:      &p2p.SignedBeaconBlockBellatrix{},
	Codec:    ssz_snappy.NewGossipCodec,
	CodecStr: "ssz_snappy",
}
var LightClientFinalityUpdateSsz = GossipTopic{
	Name:     LightClientFinalityUpdateTopic,
	Typ:      &p2p.LightClientFinalityUpdate{},
	Codec:    ssz_snappy.NewGossipCodec,
	CodecStr: "ssz_snappy",
}
var LightClientOptimisticUpdateSsz = GossipTopic{
	Name:     LightClientOptimisticUpdateTopic,
	Typ:      &p2p.LightClientOptimisticUpdate{},
	Codec:    ssz_snappy.NewGossipCodec,
	CodecStr: "ssz_snappy",
}

type GossipManager struct {
	ch            chan *proto.GossipContext
	handler       func(*proto.GossipContext) error
	subscriptions map[string]*GossipSubscription
	mu            sync.RWMutex
}

// construct a new gossip manager that will handle packets with the given handlerfunc
func NewGossipManager(
	ctx context.Context,
) *GossipManager {
	g := &GossipManager{
		ch:            make(chan *proto.GossipContext, 1),
		subscriptions: map[string]*GossipSubscription{},
	}
	return g
}

func (s *GossipManager) Recv() <-chan *proto.GossipContext {
	return s.ch
}

// closes a specific topic
func (s *GossipManager) CloseTopic(topic string) {
	s.mu.Lock()
	defer s.mu.Unlock()
	if val, ok := s.subscriptions[topic]; ok {
		val.Close()
		delete(s.subscriptions, topic)
	}
}

// get a specific topic
func (s *GossipManager) GetSubscription(topic string) (*GossipSubscription, bool) {
	s.mu.RLock()
	defer s.mu.RUnlock()
	if val, ok := s.subscriptions[topic]; ok {
		return val, true
	}
	return nil, false
}

// starts listening to a specific topic (forwarding its messages to the gossip manager channel)
func (s *GossipManager) ListenTopic(topic string) error {
	s.mu.RLock()
	defer s.mu.RUnlock()
	if val, ok := s.subscriptions[topic]; ok {
		return val.Listen()
	}
	return nil
}

// closes the gossip manager
func (s *GossipManager) Close() {
	s.mu.Lock()
	defer s.mu.Unlock()
	for _, val := range s.subscriptions {
		val.Close()
	}
	close(s.ch)
}
func (s *GossipManager) String() string {
	sb := new(strings.Builder)
	s.mu.RLock()
	for _, v := range s.subscriptions {
		sb.Write([]byte(v.topic.String()))
		sb.WriteString("=")
		sb.WriteString(strconv.Itoa(len(v.topic.ListPeers())))
		sb.WriteString(" ")
	}
	s.mu.RUnlock()
	return sb.String()
}
func (s *Sentinel) SubscribeGossip(topic GossipTopic, opts ...pubsub.TopicOpt) (sub *GossipSubscription, err error) {
	sub = &GossipSubscription{
		gossip_topic: topic,
		ch:           s.subManager.ch,
		host:         s.host.ID(),
		ctx:          s.ctx,
	}
	path := s.getTopic(topic)
	sub.topic, err = s.pubsub.Join(path, opts...)
	if err != nil {
		return nil, fmt.Errorf("failed to join topic %s, err=%w", path, err)
	}
	s.subManager.mu.Lock()
	s.subManager.subscriptions[path] = sub
	s.subManager.mu.Unlock()
	return sub, nil
}

func (s *Sentinel) LogTopicPeers() {
	log.Info("[Gossip] Network Update", "topic peers", s.subManager.String())
}

func (s *Sentinel) getTopic(topic GossipTopic) string {
	o, err := s.getCurrentForkChoice()
	if err != nil {
		log.Error("[Gossip] Failed to calculate fork choice", "err", err)
	}
	return fmt.Sprintf("/eth2/%x/%s/%s", o, topic.Name, topic.CodecStr)

}

<<<<<<< HEAD
// TODO: this should check the current block i believe?
func (s *Sentinel) getCurrentForkChoice() (o [4]byte, err error) {
	bt := (*[4]byte)(s.cfg.BeaconConfig.BellatrixForkVersion[:4])
	fd := &p2p.ForkData{
		CurrentVersion:        *bt,
		GenesisValidatorsRoot: p2p.Root(s.cfg.GenesisConfig.GenesisValidatorRoot),
=======
// currySubHandler uses a func(ctx *proto.StreamContext, dat proto.Packet) error to handle a *pubsub.Subscription
// this allows us to write encoding non specific type safe handler without performance overhead
func runSubscriptionHandler[T proto.Packet](
	s *Sentinel,
	sub *pubsub.Subscription,
	newcodec func(*pubsub.Subscription) proto.SubCodec,
	_ T,
) {
	sd := newcodec(sub)
	for {
		var t T
		val := t.Clone().(T)
		ctx, err := sd.Decode(s.ctx, val)
		if err != nil {
			log.Warn("fail to decode gossip packet", "err", err, "topic", ctx.Topic, "pkt", reflect.TypeOf(t))
			continue
		}

		log.Info("[Gossip] received message", "topic", sub.Topic())

		if ctx.Msg.ReceivedFrom == s.host.ID() {
			continue
		}
		s.subManager.gossipResults[sub.Topic()] <- val
		if err != nil {
			log.Warn("failed handling gossip ", "err", err, "topic", ctx.Topic, "pkt", reflect.TypeOf(t))
			continue
		}
		log.Info("[Gossip] Received Subscription", "topic", ctx.Topic)
>>>>>>> 2217b278
	}
	root, err := fd.HashTreeRoot()
	if err != nil {
		return [4]byte{}, err
	}
	copy(o[:], root[:4])
	return
}<|MERGE_RESOLUTION|>--- conflicted
+++ resolved
@@ -175,47 +175,14 @@
 		log.Error("[Gossip] Failed to calculate fork choice", "err", err)
 	}
 	return fmt.Sprintf("/eth2/%x/%s/%s", o, topic.Name, topic.CodecStr)
-
 }
 
-<<<<<<< HEAD
 // TODO: this should check the current block i believe?
 func (s *Sentinel) getCurrentForkChoice() (o [4]byte, err error) {
 	bt := (*[4]byte)(s.cfg.BeaconConfig.BellatrixForkVersion[:4])
 	fd := &p2p.ForkData{
 		CurrentVersion:        *bt,
 		GenesisValidatorsRoot: p2p.Root(s.cfg.GenesisConfig.GenesisValidatorRoot),
-=======
-// currySubHandler uses a func(ctx *proto.StreamContext, dat proto.Packet) error to handle a *pubsub.Subscription
-// this allows us to write encoding non specific type safe handler without performance overhead
-func runSubscriptionHandler[T proto.Packet](
-	s *Sentinel,
-	sub *pubsub.Subscription,
-	newcodec func(*pubsub.Subscription) proto.SubCodec,
-	_ T,
-) {
-	sd := newcodec(sub)
-	for {
-		var t T
-		val := t.Clone().(T)
-		ctx, err := sd.Decode(s.ctx, val)
-		if err != nil {
-			log.Warn("fail to decode gossip packet", "err", err, "topic", ctx.Topic, "pkt", reflect.TypeOf(t))
-			continue
-		}
-
-		log.Info("[Gossip] received message", "topic", sub.Topic())
-
-		if ctx.Msg.ReceivedFrom == s.host.ID() {
-			continue
-		}
-		s.subManager.gossipResults[sub.Topic()] <- val
-		if err != nil {
-			log.Warn("failed handling gossip ", "err", err, "topic", ctx.Topic, "pkt", reflect.TypeOf(t))
-			continue
-		}
-		log.Info("[Gossip] Received Subscription", "topic", ctx.Topic)
->>>>>>> 2217b278
 	}
 	root, err := fd.HashTreeRoot()
 	if err != nil {
